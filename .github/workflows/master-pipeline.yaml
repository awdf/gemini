name: Master Pipeline

on:
<<<<<<< HEAD
  pull_request:
    branches: [ "master" ]
    types: [opened, synchronize]
=======
  push:
    branches: [ "master" ]
>>>>>>> 939428ba

jobs:
  call-test-and-build-workflow:
    name: Call Reusable Test and Build
    uses: ./.github/workflows/test-and-build.yaml<|MERGE_RESOLUTION|>--- conflicted
+++ resolved
@@ -1,14 +1,9 @@
 name: Master Pipeline
 
 on:
-<<<<<<< HEAD
   pull_request:
     branches: [ "master" ]
     types: [opened, synchronize]
-=======
-  push:
-    branches: [ "master" ]
->>>>>>> 939428ba
 
 jobs:
   call-test-and-build-workflow:
